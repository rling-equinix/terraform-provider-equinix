--- conflicted
+++ resolved
@@ -158,6 +158,28 @@
 	c.metal = c.NewMetalClient()
 	c.fabricClient = c.NewFabricClient()
 	return nil
+}
+
+// NewFabricClient returns a new client for accessing Equinix Fabric's v4 API.
+func (c *Config) NewFabricClient() *v4.APIClient {
+	transport := logging.NewTransport("Equinix Fabric", http.DefaultTransport)
+	var authClient *http.Client
+	authClient = &http.Client{
+		Transport: transport,
+	}
+	authClient.Timeout = c.requestTimeout()
+	fabricHeaderMap := map[string]string{
+		"X-SOURCE":         "API",
+		"X-CORRELATION-ID": CorrelationId(25),
+	}
+	v4Configuration := v4.Configuration{
+		BasePath:      c.BaseURL,
+		DefaultHeader: fabricHeaderMap,
+		UserAgent:     "equinix/fabric-go",
+		HTTPClient:    authClient,
+	}
+	client := v4.NewAPIClient(&v4Configuration)
+	return client
 }
 
 // NewMetalClient returns a new client for accessing Equinix Metal's API.
@@ -266,48 +288,4 @@
 	tfUserAgent := terraformUserAgent(c.terraformVersion)
 	userAgent := fmt.Sprintf("%s terraform-provider-equinix/%s %s", tfUserAgent, version.ProviderVersion, suffix)
 	return strings.TrimSpace(userAgent)
-<<<<<<< HEAD
-}
-
-// NewMetalClient returns a new client for accessing Equinix Metal's API.
-func (c *Config) NewMetalClient() *packngo.Client {
-	transport := http.DefaultTransport
-	// transport = &DumpTransport{http.DefaultTransport} // Debug only
-	transport = logging.NewTransport("Equinix Metal", transport)
-	retryClient := retryablehttp.NewClient()
-	retryClient.HTTPClient.Transport = transport
-	retryClient.RetryMax = c.MaxRetries
-	retryClient.RetryWaitMin = time.Second
-	retryClient.RetryWaitMax = c.MaxRetryWait
-	retryClient.CheckRetry = MetalRetryPolicy
-	standardClient := retryClient.StandardClient()
-	baseURL, _ := url.Parse(c.BaseURL)
-	baseURL.Path = path.Join(baseURL.Path, metalBasePath) + "/"
-	client, _ := packngo.NewClientWithBaseURL(consumerToken, c.AuthToken, standardClient, baseURL.String())
-	client.UserAgent = c.fullUserAgent(client.UserAgent)
-
-	return client
-}
-
-func (c *Config) NewFabricClient() *v4.APIClient {
-	transport := logging.NewTransport("Equinix Fabric", http.DefaultTransport)
-	var authClient *http.Client
-	authClient = &http.Client{
-		Transport: transport,
-	}
-	authClient.Timeout = c.requestTimeout()
-	fabricHeaderMap := map[string]string{
-		"X-SOURCE":         "API",
-		"X-CORRELATION-ID": CorrelationId(25),
-	}
-	v4Configuration := v4.Configuration{
-		BasePath:      c.BaseURL,
-		DefaultHeader: fabricHeaderMap,
-		UserAgent:     "equinix/fabric-go",
-		HTTPClient:    authClient,
-	}
-	client := v4.NewAPIClient(&v4Configuration)
-	return client
-=======
->>>>>>> da3d4a4d
 }