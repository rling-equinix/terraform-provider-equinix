--- conflicted
+++ resolved
@@ -76,7 +76,7 @@
 		}
 
 		if len(cloudRouterRequest) != 0 {
-			mappedGWr := cloudRouterTerraToGo(cloudRouterRequest)
+			mappedGWr := cloudRouterToFabric(cloudRouterRequest)
 			if mappedGWr.Uuid != "" {
 				accessPoint.Router = &mappedGWr
 			}
@@ -131,7 +131,7 @@
 	return accessPoint
 }
 
-func cloudRouterTerraToGo(cloudRouterRequest []interface{}) v4.CloudRouter {
+func cloudRouterToFabric(cloudRouterRequest []interface{}) v4.CloudRouter {
 	if cloudRouterRequest == nil {
 		return v4.CloudRouter{}
 	}
@@ -176,6 +176,7 @@
 		spte := v4.ServiceProfileTypeEnum(ptype)
 		uuid := plMap["uuid"].(string)
 		ssp = v4.SimplifiedServiceProfile{Uuid: uuid, Type_: &spte}
+
 	}
 	return ssp
 }
@@ -205,29 +206,6 @@
 	return il
 }
 
-<<<<<<< HEAD
-=======
-func accountToCloudRouter(accountList []interface{}) v4.SimplifiedAccount {
-	sa := v4.SimplifiedAccount{}
-	for _, ll := range accountList {
-		llMap := ll.(map[string]interface{})
-		ac := llMap["account_number"].(int)
-		sa = v4.SimplifiedAccount{AccountNumber: int64(ac)}
-	}
-	return sa
-}
-
-func packageToCloudRouter(packageList []interface{}) v4.CloudRouterPackageType {
-	p := v4.CloudRouterPackageType{}
-	for _, pl := range packageList {
-		plMap := pl.(map[string]interface{})
-		code := plMap["code"].(string)
-		p = v4.CloudRouterPackageType{Code: code}
-	}
-	return p
-}
-
->>>>>>> 4d809502
 func accountToTerra(account *v4.SimplifiedAccount) *schema.Set {
 	if account == nil {
 		return nil
@@ -368,7 +346,21 @@
 	return linkedProtocolSet
 }
 
-<<<<<<< HEAD
+func cloudRouterPackageToTerra(packageType *v4.CloudRouterPackageType) *schema.Set {
+	packageTypes := []*v4.CloudRouterPackageType{packageType}
+	mappedPackages := make([]interface{}, len(packageTypes))
+	for i, packageType := range packageTypes {
+		mappedPackages[i] = map[string]interface{}{
+			"code": packageType.Code,
+		}
+	}
+	packageSet := schema.NewSet(
+		schema.HashResource(createPackageRes),
+		mappedPackages,
+	)
+	return packageSet
+}
+
 func projectToTerra(project *v4.Project) *schema.Set {
 	if project == nil {
 		return nil
@@ -384,21 +376,6 @@
 		schema.HashResource(readGatewayProjectSchRes),
 		mappedProjects)
 	return projectSet
-=======
-func cloudRouterPackageToTerra(packageType *v4.CloudRouterPackageType) *schema.Set {
-	packageTypes := []*v4.CloudRouterPackageType{packageType}
-	mappedPackages := make([]interface{}, len(packageTypes))
-	for i, packageType := range packageTypes {
-		mappedPackages[i] = map[string]interface{}{
-			"code": packageType.Code,
-		}
-	}
-	packageSet := schema.NewSet(
-		schema.HashResource(createPackageRes),
-		mappedPackages,
-	)
-	return packageSet
->>>>>>> 4d809502
 }
 
 func virtualDeviceToTerra(virtualDevice *v4.VirtualDevice) *schema.Set {
