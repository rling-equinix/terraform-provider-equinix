package equinix

import (
	"fmt"
	equinix_schema "github.com/equinix/terraform-provider-equinix/internal/fabric/schema"
	"log"

	v4 "github.com/equinix-labs/fabric-go/fabric/v4"
	"github.com/hashicorp/terraform-plugin-sdk/v2/helper/schema"
)

func serviceTokenToFabric(serviceTokenRequest []interface{}) (v4.ServiceToken, error) {
	mappedST := v4.ServiceToken{}
	for _, str := range serviceTokenRequest {
		stMap := str.(map[string]interface{})
		stType := stMap["type"].(string)
		uuid := stMap["uuid"].(string)
		if stType != "" {
			if stType != "VC_TOKEN" {
				return v4.ServiceToken{}, fmt.Errorf("invalid service token type in config. Must be: VC_TOKEN; Received: %s", stType)
			}
			stTypeObj := v4.ServiceTokenType(stType)
			mappedST = v4.ServiceToken{Uuid: uuid, Type_: &stTypeObj}
		} else {
			mappedST = v4.ServiceToken{Uuid: uuid}
		}

	}
	return mappedST, nil
}

func additionalInfoTerraToGo(additionalInfoRequest []interface{}) []v4.ConnectionSideAdditionalInfo {
	var mappedaiArray []v4.ConnectionSideAdditionalInfo
	for _, ai := range additionalInfoRequest {
		aiMap := ai.(map[string]interface{})
		key := aiMap["key"].(string)
		value := aiMap["value"].(string)
		mappedai := v4.ConnectionSideAdditionalInfo{Key: key, Value: value}
		mappedaiArray = append(mappedaiArray, mappedai)
	}
	return mappedaiArray
}

func accessPointToFabric(accessPointRequest []interface{}) v4.AccessPoint {
	accessPoint := v4.AccessPoint{}
	for _, ap := range accessPointRequest {
		accessPointMap := ap.(map[string]interface{})
		portList := accessPointMap["port"].(*schema.Set).List()
		profileList := accessPointMap["profile"].(*schema.Set).List()
		locationList := accessPointMap["location"].(*schema.Set).List()
		virtualdeviceList := accessPointMap["virtual_device"].(*schema.Set).List()
		interfaceList := accessPointMap["interface"].(*schema.Set).List()
		networkList := accessPointMap["network"].(*schema.Set).List()
		typeVal := accessPointMap["type"].(string)
		authenticationKey := accessPointMap["authentication_key"].(string)
		if authenticationKey != "" {
			accessPoint.AuthenticationKey = authenticationKey
		}
		providerConnectionId := accessPointMap["provider_connection_id"].(string)
		if providerConnectionId != "" {
			accessPoint.ProviderConnectionId = providerConnectionId
		}
		sellerRegion := accessPointMap["seller_region"].(string)
		if sellerRegion != "" {
			accessPoint.SellerRegion = sellerRegion
		}
		peeringTypeRaw := accessPointMap["peering_type"].(string)
		if peeringTypeRaw != "" {
			peeringType := v4.PeeringType(peeringTypeRaw)
			accessPoint.PeeringType = &peeringType
		}
		cloudRouterRequest := accessPointMap["router"].(*schema.Set).List()
		if len(cloudRouterRequest) == 0 {
			log.Print("[DEBUG] The router attribute was not used, attempting to revert to deprecated gateway attribute")
			cloudRouterRequest = accessPointMap["gateway"].(*schema.Set).List()
		}

		if len(cloudRouterRequest) != 0 {
			mappedGWr := cloudRouterToFabric(cloudRouterRequest)
			if mappedGWr.Uuid != "" {
				accessPoint.Router = &mappedGWr
			}
		}
		apt := v4.AccessPointType(typeVal)
		accessPoint.Type_ = &apt
		if len(portList) != 0 {
			port := portToFabric(portList)
			if port.Uuid != "" {
				accessPoint.Port = &port
			}
		}

		if len(networkList) != 0 {
			network := networkToFabric(networkList)
			if network.Uuid != "" {
				accessPoint.Network = &network
			}
		}
		linkProtocolList := accessPointMap["link_protocol"].(*schema.Set).List()

		if len(linkProtocolList) != 0 {
			slp := linkProtocolToFabric(linkProtocolList)
			if slp.Type_ != nil {
				accessPoint.LinkProtocol = &slp
			}
		}

		if len(profileList) != 0 {
			ssp := simplifiedServiceProfileToFabric(profileList)
			if ssp.Uuid != "" {
				accessPoint.Profile = &ssp
			}
		}

		if len(locationList) != 0 {
			sl := equinix_schema.LocationToFabric(locationList)
			accessPoint.Location = &sl
		}

		if len(virtualdeviceList) != 0 {
			vd := virtualdeviceToFabric(virtualdeviceList)
			accessPoint.VirtualDevice = &vd
		}

		if len(interfaceList) != 0 {
			il := interfaceToFabric(interfaceList)
			accessPoint.Interface_ = &il
		}

	}
	return accessPoint
}

func cloudRouterToFabric(cloudRouterRequest []interface{}) v4.CloudRouter {
	if cloudRouterRequest == nil {
		return v4.CloudRouter{}
	}
	cloudRouterMapped := v4.CloudRouter{}
	for _, crr := range cloudRouterRequest {
		crrMap := crr.(map[string]interface{})
		cruuid := crrMap["uuid"].(string)
		cloudRouterMapped = v4.CloudRouter{Uuid: cruuid}
	}
	return cloudRouterMapped
}

func linkProtocolToFabric(linkProtocolList []interface{}) v4.SimplifiedLinkProtocol {
	slp := v4.SimplifiedLinkProtocol{}
	for _, lp := range linkProtocolList {
		lpMap := lp.(map[string]interface{})
		lpType := lpMap["type"].(string)
		lpVlanSTag := lpMap["vlan_s_tag"].(int)
		lpVlanTag := lpMap["vlan_tag"].(int)
		lpVlanCTag := lpMap["vlan_c_tag"].(int)
		lpt := v4.LinkProtocolType(lpType)
		slp = v4.SimplifiedLinkProtocol{Type_: &lpt, VlanSTag: int32(lpVlanSTag), VlanTag: int32(lpVlanTag), VlanCTag: int32(lpVlanCTag)}
	}
	return slp
}

func networkToFabric(networkList []interface{}) v4.SimplifiedNetwork {
	p := v4.SimplifiedNetwork{}
	for _, pl := range networkList {
		plMap := pl.(map[string]interface{})
		uuid := plMap["uuid"].(string)
		p = v4.SimplifiedNetwork{Uuid: uuid}
	}
	return p
}

func simplifiedServiceProfileToFabric(profileList []interface{}) v4.SimplifiedServiceProfile {
	ssp := v4.SimplifiedServiceProfile{}
	for _, pl := range profileList {
		plMap := pl.(map[string]interface{})
		ptype := plMap["type"].(string)
		spte := v4.ServiceProfileTypeEnum(ptype)
		uuid := plMap["uuid"].(string)
		ssp = v4.SimplifiedServiceProfile{Uuid: uuid, Type_: &spte}

	}
	return ssp
}

func virtualdeviceToFabric(virtualdeviceList []interface{}) v4.VirtualDevice {
	vd := v4.VirtualDevice{}
	for _, ll := range virtualdeviceList {
		llMap := ll.(map[string]interface{})
		hr := llMap["href"].(string)
		tp := llMap["type"].(string)
		ud := llMap["uuid"].(string)
		na := llMap["name"].(string)
		vd = v4.VirtualDevice{Href: hr, Type_: tp, Uuid: ud, Name: na}
	}
	return vd
}

func interfaceToFabric(interfaceList []interface{}) v4.ModelInterface {
	il := v4.ModelInterface{}
	for _, ll := range interfaceList {
		llMap := ll.(map[string]interface{})
		ud := llMap["uuid"].(string)
		tp := llMap["type"].(string)
		id := llMap["id"].(int)
		il = v4.ModelInterface{Type_: tp, Uuid: ud, Id: int32(id)}
	}
	return il
}

<<<<<<< HEAD
func accountToTerra(account *v4.SimplifiedAccount) *schema.Set {
=======
func accountToCloudRouter(accountList []interface{}) v4.SimplifiedAccount {
	sa := v4.SimplifiedAccount{}
	for _, ll := range accountList {
		llMap := ll.(map[string]interface{})
		ac := llMap["account_number"].(int)
		sa = v4.SimplifiedAccount{AccountNumber: int64(ac)}
	}
	return sa
}

func packageToCloudRouter(packageList []interface{}) v4.CloudRouterPackageType {
	p := v4.CloudRouterPackageType{}
	for _, pl := range packageList {
		plMap := pl.(map[string]interface{})
		code := plMap["code"].(string)
		p = v4.CloudRouterPackageType{Code: code}
	}
	return p
}

func accountCloudRouterToTerra(account *v4.SimplifiedAccount) *schema.Set {
>>>>>>> c4dfac83
	if account == nil {
		return nil
	}
	accounts := []*v4.SimplifiedAccount{account}
	mappedAccounts := make([]interface{}, len(accounts))
	for i, account := range accounts {
		mappedAccounts[i] = map[string]interface{}{
<<<<<<< HEAD
			"account_number":           int(account.AccountNumber),
			"account_name":             account.AccountName,
			"org_id":                   int(account.OrgId),
			"organization_name":        account.OrganizationName,
			"global_org_id":            account.GlobalOrgId,
			"global_organization_name": account.GlobalOrganizationName,
			"global_cust_id":           account.GlobalCustId,
		}
	}
	hashAccount := &schema.Resource{Schema: equinix_schema.AccountSch()}
	accountSet := schema.NewSet(
		schema.HashResource(hashAccount),
=======
			"account_number": int(account.AccountNumber),
		}
	}
	accountSet := schema.NewSet(
		schema.HashResource(createCloudRouterAccountRes),
>>>>>>> c4dfac83
		mappedAccounts,
	)

	return accountSet
}

func operationToTerra(operation *v4.ConnectionOperation) *schema.Set {
	if operation == nil {
		return nil
	}
	operations := []*v4.ConnectionOperation{operation}
	mappedOperations := make([]interface{}, len(operations))
	for _, operation := range operations {
		mappedOperation := make(map[string]interface{})
		mappedOperation["provider_status"] = string(*operation.ProviderStatus)
		mappedOperation["equinix_status"] = string(*operation.EquinixStatus)
		if operation.Errors != nil {
			mappedOperation["errors"] = equinix_schema.ErrorToTerra(operation.Errors)
		}
		mappedOperations = append(mappedOperations, mappedOperation)
	}
	operationSet := schema.NewSet(
		schema.HashResource(&schema.Resource{Schema: operationSch()}),
		mappedOperations,
	)
	return operationSet
}

func serviceTokenToTerra(serviceToken *v4.ServiceToken) *schema.Set {
	if serviceToken == nil {
		return nil
	}
	serviceTokens := []*v4.ServiceToken{serviceToken}
	mappedServiceTokens := make([]interface{}, len(serviceTokens))
	for _, serviceToken := range serviceTokens {
		mappedServiceToken := make(map[string]interface{})
		if serviceToken.Type_ != nil {
			mappedServiceToken["type"] = string(*serviceToken.Type_)
		}
		mappedServiceToken["href"] = serviceToken.Href
		mappedServiceToken["uuid"] = serviceToken.Uuid
		mappedServiceTokens = append(mappedServiceTokens, mappedServiceToken)
	}
	serviceTokenSet := schema.NewSet(
		schema.HashResource(&schema.Resource{Schema: serviceTokenSch()}),
		mappedServiceTokens,
	)
	return serviceTokenSet
}

func connectionSideToTerra(connectionSide *v4.ConnectionSide) *schema.Set {
	connectionSides := []*v4.ConnectionSide{connectionSide}
	mappedConnectionSides := make([]interface{}, len(connectionSides))
	for _, connectionSide := range connectionSides {
		mappedConnectionSide := make(map[string]interface{})
		serviceTokenSet := serviceTokenToTerra(connectionSide.ServiceToken)
		if serviceTokenSet != nil {
			mappedConnectionSide["service_token"] = serviceTokenSet
		}
		mappedConnectionSide["access_point"] = accessPointToTerra(connectionSide.AccessPoint)
		mappedConnectionSides = append(mappedConnectionSides, mappedConnectionSide)
	}
	connectionSideSet := schema.NewSet(
		schema.HashResource(connectionSideSch()),
		mappedConnectionSides,
	)
	return connectionSideSet
}

func additionalInfoToTerra(additionalInfol []v4.ConnectionSideAdditionalInfo) []map[string]interface{} {
	if additionalInfol == nil {
		return nil
	}
	mappedadditionalInfol := make([]map[string]interface{}, len(additionalInfol))
	for index, additionalInfo := range additionalInfol {
		mappedadditionalInfol[index] = map[string]interface{}{
			"key":   additionalInfo.Key,
			"value": additionalInfo.Value,
		}
	}
	return mappedadditionalInfol
}

func cloudRouterToTerra(cloudRouter *v4.CloudRouter) *schema.Set {
	if cloudRouter == nil {
		return nil
	}
	cloudRouters := []*v4.CloudRouter{cloudRouter}
	mappedCloudRouters := make([]interface{}, len(cloudRouters))
	for _, cloudRouter := range cloudRouters {
		mappedCloudRouter := make(map[string]interface{})
		mappedCloudRouter["uuid"] = cloudRouter.Uuid
		mappedCloudRouter["href"] = cloudRouter.Href
		mappedCloudRouters = append(mappedCloudRouters, mappedCloudRouter)
	}
	linkedProtocolSet := schema.NewSet(
		schema.HashResource(&schema.Resource{Schema: equinix_schema.ProjectSch()}),
		mappedCloudRouters)
	return linkedProtocolSet
}

func virtualDeviceToTerra(virtualDevice *v4.VirtualDevice) *schema.Set {
	if virtualDevice == nil {
		return nil
	}
	virtualDevices := []*v4.VirtualDevice{virtualDevice}
	mappedVirtualDevices := make([]interface{}, len(virtualDevices))
	for _, virtualDevice := range virtualDevices {
		mappedVirtualDevice := make(map[string]interface{})
		mappedVirtualDevice["name"] = virtualDevice.Name
		mappedVirtualDevice["href"] = virtualDevice.Href
		mappedVirtualDevice["type"] = virtualDevice.Type_
		mappedVirtualDevice["uuid"] = virtualDevice.Uuid
		mappedVirtualDevices = append(mappedVirtualDevices, mappedVirtualDevice)
	}
	virtualDeviceSet := schema.NewSet(
		schema.HashResource(&schema.Resource{Schema: accessPointVirtualDeviceSch()}),
		mappedVirtualDevices)
	return virtualDeviceSet
}

func interfaceToTerra(mInterface *v4.ModelInterface) *schema.Set {
	if mInterface == nil {
		return nil
	}
	mInterfaces := []*v4.ModelInterface{mInterface}
	mappedMInterfaces := make([]interface{}, len(mInterfaces))
	for _, mInterface := range mInterfaces {
		mappedMInterface := make(map[string]interface{})
		mappedMInterface["id"] = int(mInterface.Id)
		mappedMInterface["type"] = mInterface.Type_
		mappedMInterface["uuid"] = mInterface.Uuid
		mappedMInterfaces = append(mappedMInterfaces, mappedMInterface)
	}
	mInterfaceSet := schema.NewSet(
		schema.HashResource(&schema.Resource{Schema: accessPointInterface()}),
		mappedMInterfaces)
	return mInterfaceSet
}

func accessPointToTerra(accessPoint *v4.AccessPoint) *schema.Set {
	accessPoints := []*v4.AccessPoint{accessPoint}
	mappedAccessPoints := make([]interface{}, len(accessPoints))
	for _, accessPoint := range accessPoints {
		mappedAccessPoint := make(map[string]interface{})
		if accessPoint.Type_ != nil {
			mappedAccessPoint["type"] = string(*accessPoint.Type_)
		}
		if accessPoint.Account != nil {
			mappedAccessPoint["account"] = equinix_schema.AccountToTerra(accessPoint.Account)
		}
		if accessPoint.Location != nil {
			mappedAccessPoint["location"] = equinix_schema.LocationToTerra(accessPoint.Location)
		}
		if accessPoint.Port != nil {
			mappedAccessPoint["port"] = portToTerra(accessPoint.Port)
		}
		if accessPoint.Profile != nil {
			mappedAccessPoint["profile"] = simplifiedServiceProfileToTerra(accessPoint.Profile)
		}
		if accessPoint.Router != nil {
			mappedAccessPoint["router"] = cloudRouterToTerra(accessPoint.Router)
			mappedAccessPoint["gateway"] = cloudRouterToTerra(accessPoint.Router)
		}
		if accessPoint.LinkProtocol != nil {
			mappedAccessPoint["link_protocol"] = linkedProtocolToTerra(*accessPoint.LinkProtocol)
		}
		if accessPoint.VirtualDevice != nil {
			mappedAccessPoint["virtual_device"] = virtualDeviceToTerra(accessPoint.VirtualDevice)
		}
		if accessPoint.Interface_ != nil {
			mappedAccessPoint["interface"] = interfaceToTerra(accessPoint.Interface_)
		}
		mappedAccessPoint["seller_region"] = accessPoint.SellerRegion
		if accessPoint.PeeringType != nil {
			mappedAccessPoint["peering_type"] = string(*accessPoint.PeeringType)
		}
		mappedAccessPoint["authentication_key"] = accessPoint.AuthenticationKey
		mappedAccessPoint["provider_connection_id"] = accessPoint.ProviderConnectionId
		mappedAccessPoints = append(mappedAccessPoints, mappedAccessPoint)
	}
	accessPointSet := schema.NewSet(
		schema.HashResource(accessPointSch()),
		mappedAccessPoints,
	)
	return accessPointSet
}

func linkedProtocolToTerra(linkedProtocol v4.SimplifiedLinkProtocol) *schema.Set {
	linkedProtocols := []v4.SimplifiedLinkProtocol{linkedProtocol}
	mappedLinkedProtocols := make([]interface{}, len(linkedProtocols))
	for _, linkedProtocol := range linkedProtocols {
		mappedLinkedProtocol := make(map[string]interface{})
		mappedLinkedProtocol["type"] = string(*linkedProtocol.Type_)
		mappedLinkedProtocol["vlan_tag"] = int(linkedProtocol.VlanTag)
		mappedLinkedProtocol["vlan_s_tag"] = int(linkedProtocol.VlanSTag)
		mappedLinkedProtocol["vlan_c_tag"] = int(linkedProtocol.VlanCTag)
		mappedLinkedProtocols = append(mappedLinkedProtocols, mappedLinkedProtocol)
	}
	linkedProtocolSet := schema.NewSet(
		schema.HashResource(&schema.Resource{Schema: accessPointLinkProtocolSch()}),
		mappedLinkedProtocols)
	return linkedProtocolSet
}

func simplifiedServiceProfileToTerra(profile *v4.SimplifiedServiceProfile) *schema.Set {
	profiles := []*v4.SimplifiedServiceProfile{profile}
	mappedProfiles := make([]interface{}, len(profiles))
	for _, profile := range profiles {
		mappedProfile := make(map[string]interface{})
		mappedProfile["href"] = profile.Href
		mappedProfile["type"] = string(*profile.Type_)
		mappedProfile["name"] = profile.Name
		mappedProfile["uuid"] = profile.Uuid
		mappedProfile["access_point_type_configs"] = accessPointTypeConfigToTerra(profile.AccessPointTypeConfigs)
		mappedProfiles = append(mappedProfiles, mappedProfile)
	}

	profileSet := schema.NewSet(
		schema.HashResource(&schema.Resource{Schema: serviceProfileSch()}),
		mappedProfiles,
	)
	return profileSet
}

func accessPointTypeConfigToTerra(spAccessPointTypes []v4.ServiceProfileAccessPointType) []interface{} {
	mappedSpAccessPointTypes := make([]interface{}, len(spAccessPointTypes))
	for index, spAccessPointType := range spAccessPointTypes {
		mappedSpAccessPointTypes[index] = map[string]interface{}{
			"type":                             string(*spAccessPointType.Type_),
			"uuid":                             spAccessPointType.Uuid,
			"allow_remote_connections":         spAccessPointType.AllowRemoteConnections,
			"allow_custom_bandwidth":           spAccessPointType.AllowCustomBandwidth,
			"allow_bandwidth_auto_approval":    spAccessPointType.AllowBandwidthAutoApproval,
			"enable_auto_generate_service_key": spAccessPointType.EnableAutoGenerateServiceKey,
			"connection_redundancy_required":   spAccessPointType.ConnectionRedundancyRequired,
			"connection_label":                 spAccessPointType.ConnectionLabel,
			"api_config":                       apiConfigToTerra(spAccessPointType.ApiConfig),
			"authentication_key":               authenticationKeyToTerra(spAccessPointType.AuthenticationKey),
			"supported_bandwidths":             supportedBandwidthsToTerra(spAccessPointType.SupportedBandwidths),
		}
	}

	return mappedSpAccessPointTypes
}

func apiConfigToTerra(apiConfig *v4.ApiConfig) *schema.Set {
	apiConfigs := []*v4.ApiConfig{apiConfig}
	mappedApiConfigs := make([]interface{}, len(apiConfigs))
	for _, apiConfig := range apiConfigs {
		mappedApiConfig := make(map[string]interface{})
		mappedApiConfig["api_available"] = apiConfig.ApiAvailable
		mappedApiConfig["equinix_managed_vlan"] = apiConfig.EquinixManagedVlan
		mappedApiConfig["bandwidth_from_api"] = apiConfig.BandwidthFromApi
		mappedApiConfig["integration_id"] = apiConfig.IntegrationId
		mappedApiConfig["equinix_managed_port"] = apiConfig.EquinixManagedPort
		mappedApiConfigs = append(mappedApiConfigs, mappedApiConfig)
	}
	apiConfigSet := schema.NewSet(
		schema.HashResource(&schema.Resource{Schema: createApiConfigSch()}),
		mappedApiConfigs)
	return apiConfigSet
}

func authenticationKeyToTerra(authenticationKey *v4.AuthenticationKey) *schema.Set {
	authenticationKeys := []*v4.AuthenticationKey{authenticationKey}
	mappedAuthenticationKeys := make([]interface{}, len(authenticationKeys))
	for _, authenticationKey := range authenticationKeys {
		mappedAuthenticationKey := make(map[string]interface{})
		mappedAuthenticationKey["required"] = authenticationKey.Required
		mappedAuthenticationKey["label"] = authenticationKey.Label
		mappedAuthenticationKey["description"] = authenticationKey.Description
		mappedAuthenticationKeys = append(mappedAuthenticationKeys, mappedAuthenticationKey)
	}
	apiConfigSet := schema.NewSet(
		schema.HashResource(&schema.Resource{Schema: createAuthenticationKeySch()}),
		mappedAuthenticationKeys)
	return apiConfigSet
}

func supportedBandwidthsToTerra(supportedBandwidths *[]int32) []interface{} {
	if supportedBandwidths == nil {
		return nil
	}
	mappedSupportedBandwidths := make([]interface{}, len(*supportedBandwidths))
	for _, bandwidth := range *supportedBandwidths {
		mappedSupportedBandwidths = append(mappedSupportedBandwidths, int(bandwidth))
	}
	return mappedSupportedBandwidths
}

func routingProtocolDirectIpv4ToFabric(routingProtocolDirectIpv4Request []interface{}) v4.DirectConnectionIpv4 {
	mappedRpDirectIpv4 := v4.DirectConnectionIpv4{}
	for _, str := range routingProtocolDirectIpv4Request {
		directIpv4Map := str.(map[string]interface{})
		equinixIfaceIp := directIpv4Map["equinix_iface_ip"].(string)

		mappedRpDirectIpv4 = v4.DirectConnectionIpv4{EquinixIfaceIp: equinixIfaceIp}
	}
	return mappedRpDirectIpv4
}

func routingProtocolDirectIpv6ToFabric(routingProtocolDirectIpv6Request []interface{}) v4.DirectConnectionIpv6 {
	mappedRpDirectIpv6 := v4.DirectConnectionIpv6{}
	for _, str := range routingProtocolDirectIpv6Request {
		directIpv6Map := str.(map[string]interface{})
		equinixIfaceIp := directIpv6Map["equinix_iface_ip"].(string)

		mappedRpDirectIpv6 = v4.DirectConnectionIpv6{EquinixIfaceIp: equinixIfaceIp}
	}
	return mappedRpDirectIpv6
}

func routingProtocolBgpIpv4ToFabric(routingProtocolBgpIpv4Request []interface{}) v4.BgpConnectionIpv4 {
	mappedRpBgpIpv4 := v4.BgpConnectionIpv4{}
	for _, str := range routingProtocolBgpIpv4Request {
		bgpIpv4Map := str.(map[string]interface{})
		customerPeerIp := bgpIpv4Map["customer_peer_ip"].(string)
		enabled := bgpIpv4Map["enabled"].(bool)

		mappedRpBgpIpv4 = v4.BgpConnectionIpv4{CustomerPeerIp: customerPeerIp, Enabled: enabled}
	}
	return mappedRpBgpIpv4
}

func routingProtocolBgpIpv6ToFabric(routingProtocolBgpIpv6Request []interface{}) v4.BgpConnectionIpv6 {
	mappedRpBgpIpv6 := v4.BgpConnectionIpv6{}
	for _, str := range routingProtocolBgpIpv6Request {
		bgpIpv6Map := str.(map[string]interface{})
		customerPeerIp := bgpIpv6Map["customer_peer_ip"].(string)
		enabled := bgpIpv6Map["enabled"].(bool)

		mappedRpBgpIpv6 = v4.BgpConnectionIpv6{CustomerPeerIp: customerPeerIp, Enabled: enabled}
	}
	return mappedRpBgpIpv6
}

func routingProtocolBfdToFabric(routingProtocolBfdRequest []interface{}) v4.RoutingProtocolBfd {
	mappedRpBfd := v4.RoutingProtocolBfd{}
	for _, str := range routingProtocolBfdRequest {
		rpBfdMap := str.(map[string]interface{})
		bfdEnabled := rpBfdMap["enabled"].(bool)
		bfdInterval := rpBfdMap["interval"].(string)

		mappedRpBfd = v4.RoutingProtocolBfd{Enabled: bfdEnabled, Interval: bfdInterval}
	}
	return mappedRpBfd
}

func routingProtocolChangeToFabric(routingProtocolChangeRequest []interface{}) v4.RoutingProtocolChange {
	mappedRpChange := v4.RoutingProtocolChange{}
	for _, str := range routingProtocolChangeRequest {
		rpChangeMap := str.(map[string]interface{})
		uuid := rpChangeMap["uuid"].(string)
		rpChangeType := rpChangeMap["type"].(string)

		mappedRpChange = v4.RoutingProtocolChange{Uuid: uuid, Type_: rpChangeType}
	}
	return mappedRpChange
}

func routingProtocolDirectTypeToTerra(routingProtocolDirect *v4.RoutingProtocolDirectType) *schema.Set {
	if routingProtocolDirect == nil {
		return nil
	}
	routingProtocolDirects := []*v4.RoutingProtocolDirectType{routingProtocolDirect}
	mappedDirects := make([]interface{}, len(routingProtocolDirects))
	for _, routingProtocolDirect := range routingProtocolDirects {
		mappedDirect := make(map[string]interface{})
		mappedDirect["type"] = routingProtocolDirect.Type_
		mappedDirect["name"] = routingProtocolDirect.Name
		if routingProtocolDirect.DirectIpv4 != nil {
			mappedDirect["direct_ipv4"] = routingProtocolDirectConnectionIpv4ToTerra(routingProtocolDirect.DirectIpv4)
		}
		if routingProtocolDirect.DirectIpv6 != nil {
			mappedDirect["direct_ipv6"] = routingProtocolDirectConnectionIpv6ToTerra(routingProtocolDirect.DirectIpv6)
		}
		mappedDirects = append(mappedDirects, mappedDirect)
	}
	rpDirectSet := schema.NewSet(
		schema.HashResource(createRoutingProtocolDirectTypeRes),
		mappedDirects,
	)

	return rpDirectSet
}

func routingProtocolDirectConnectionIpv4ToTerra(routingProtocolDirectIpv4 *v4.DirectConnectionIpv4) *schema.Set {
	if routingProtocolDirectIpv4 == nil {
		return nil
	}
	routingProtocolDirectIpv4s := []*v4.DirectConnectionIpv4{routingProtocolDirectIpv4}
	mappedDirectIpv4s := make([]interface{}, len(routingProtocolDirectIpv4s))
	for i, routingProtocolDirectIpv4 := range routingProtocolDirectIpv4s {
		mappedDirectIpv4s[i] = map[string]interface{}{
			"equinix_iface_ip": routingProtocolDirectIpv4.EquinixIfaceIp,
		}
	}
	rpDirectIpv4Set := schema.NewSet(
		schema.HashResource(createDirectConnectionIpv4Res),
		mappedDirectIpv4s,
	)
	return rpDirectIpv4Set
}

func routingProtocolDirectConnectionIpv6ToTerra(routingProtocolDirectIpv6 *v4.DirectConnectionIpv6) *schema.Set {
	if routingProtocolDirectIpv6 == nil {
		return nil
	}
	routingProtocolDirectIpv6s := []*v4.DirectConnectionIpv6{routingProtocolDirectIpv6}
	mappedDirectIpv6s := make([]interface{}, len(routingProtocolDirectIpv6s))
	for i, routingProtocolDirectIpv6 := range routingProtocolDirectIpv6s {
		mappedDirectIpv6s[i] = map[string]interface{}{
			"equinix_iface_ip": routingProtocolDirectIpv6.EquinixIfaceIp,
		}
	}
	rpDirectIpv6Set := schema.NewSet(
		schema.HashResource(createDirectConnectionIpv6Res),
		mappedDirectIpv6s,
	)
	return rpDirectIpv6Set
}

func routingProtocolBgpTypeToTerra(routingProtocolBgp *v4.RoutingProtocolBgpType) *schema.Set {
	if routingProtocolBgp == nil {
		return nil
	}
	routingProtocolBgps := []*v4.RoutingProtocolBgpType{routingProtocolBgp}
	mappedBgps := make([]interface{}, len(routingProtocolBgps))
	for _, routingProtocolBgp := range routingProtocolBgps {
		mappedBgp := make(map[string]interface{})
		mappedBgp["type"] = routingProtocolBgp.Type_
		mappedBgp["name"] = routingProtocolBgp.Name
		if routingProtocolBgp.BgpIpv4 != nil {
			mappedBgp["bgp_ipv4"] = routingProtocolBgpConnectionIpv4ToTerra(routingProtocolBgp.BgpIpv4)
		}
		if routingProtocolBgp.BgpIpv6 != nil {
			mappedBgp["bgp_ipv6"] = routingProtocolBgpConnectionIpv6ToTerra(routingProtocolBgp.BgpIpv6)
		}
		mappedBgp["customer_asn"] = routingProtocolBgp.CustomerAsn
		mappedBgp["bgp_auth_key"] = routingProtocolBgp.BgpAuthKey
		if routingProtocolBgp.Bfd != nil {
			mappedBgp["bfd"] = routingProtocolBfdToTerra(routingProtocolBgp.Bfd)
		}

		mappedBgps = append(mappedBgps, mappedBgp)

	}
	rpBgpSet := schema.NewSet(
		schema.HashResource(createRoutingProtocolBgpTypeRes),
		mappedBgps,
	)

	return rpBgpSet
}

func routingProtocolBgpConnectionIpv4ToTerra(routingProtocolBgpIpv4 *v4.BgpConnectionIpv4) *schema.Set {
	if routingProtocolBgpIpv4 == nil {
		return nil
	}
	routingProtocolBgpIpv4s := []*v4.BgpConnectionIpv4{routingProtocolBgpIpv4}
	mappedBgpIpv4s := make([]interface{}, len(routingProtocolBgpIpv4s))
	for i, routingProtocolBgpIpv4 := range routingProtocolBgpIpv4s {
		mappedBgpIpv4s[i] = map[string]interface{}{
			"customer_peer_ip": routingProtocolBgpIpv4.CustomerPeerIp,
			"equinix_peer_ip":  routingProtocolBgpIpv4.EquinixPeerIp,
			"enabled":          routingProtocolBgpIpv4.Enabled,
		}
	}
	rpBgpIpv4Set := schema.NewSet(
		schema.HashResource(createBgpConnectionIpv4Res),
		mappedBgpIpv4s,
	)
	return rpBgpIpv4Set
}

func routingProtocolBgpConnectionIpv6ToTerra(routingProtocolBgpIpv6 *v4.BgpConnectionIpv6) *schema.Set {
	if routingProtocolBgpIpv6 == nil {
		return nil
	}
	routingProtocolBgpIpv6s := []*v4.BgpConnectionIpv6{routingProtocolBgpIpv6}
	mappedBgpIpv6s := make([]interface{}, len(routingProtocolBgpIpv6s))
	for i, routingProtocolBgpIpv6 := range routingProtocolBgpIpv6s {
		mappedBgpIpv6s[i] = map[string]interface{}{
			"customer_peer_ip": routingProtocolBgpIpv6.CustomerPeerIp,
			"equinix_peer_ip":  routingProtocolBgpIpv6.EquinixPeerIp,
			"enabled":          routingProtocolBgpIpv6.Enabled,
		}
	}
	rpBgpIpv6Set := schema.NewSet(
		schema.HashResource(createBgpConnectionIpv6Res),
		mappedBgpIpv6s,
	)
	return rpBgpIpv6Set
}

func routingProtocolBfdToTerra(routingProtocolBfd *v4.RoutingProtocolBfd) *schema.Set {
	if routingProtocolBfd == nil {
		return nil
	}
	routingProtocolBfds := []*v4.RoutingProtocolBfd{routingProtocolBfd}
	mappedRpBfds := make([]interface{}, len(routingProtocolBfds))
	for i, routingProtocolBfd := range routingProtocolBfds {
		mappedRpBfds[i] = map[string]interface{}{
			"enabled":  routingProtocolBfd.Enabled,
			"interval": routingProtocolBfd.Interval,
		}
	}
	rpBfdSet := schema.NewSet(
		schema.HashResource(createRoutingProtocolBfdRes),
		mappedRpBfds,
	)
	return rpBfdSet
}

func routingProtocolOperationToTerra(routingProtocolOperation *v4.RoutingProtocolOperation) *schema.Set {
	if routingProtocolOperation == nil {
		return nil
	}
	routingProtocolOperations := []*v4.RoutingProtocolOperation{routingProtocolOperation}
	mappedRpOperations := make([]interface{}, len(routingProtocolOperations))
	for _, routingProtocolOperation := range routingProtocolOperations {
		mappedRpOperation := make(map[string]interface{})
		if routingProtocolOperation.Errors != nil {
			mappedRpOperation["errors"] = equinix_schema.ErrorToTerra(routingProtocolOperation.Errors)
		}
		mappedRpOperations = append(mappedRpOperations, mappedRpOperation)
	}
	rpOperationSet := schema.NewSet(
		schema.HashResource(createRoutingProtocolOperationRes),
		mappedRpOperations,
	)
	return rpOperationSet
}

func routingProtocolChangeToTerra(routingProtocolChange *v4.RoutingProtocolChange) *schema.Set {
	if routingProtocolChange == nil {
		return nil
	}
	routingProtocolChanges := []*v4.RoutingProtocolChange{routingProtocolChange}
	mappedRpChanges := make([]interface{}, len(routingProtocolChanges))
	for i, rpChanges := range routingProtocolChanges {
		mappedRpChanges[i] = map[string]interface{}{
			"uuid": rpChanges.Uuid,
			"type": rpChanges.Type_,
			"href": rpChanges.Href,
		}
	}
	rpChangeSet := schema.NewSet(
		schema.HashResource(createRoutingProtocolChangeRes),
		mappedRpChanges,
	)
	return rpChangeSet
}

func getRoutingProtocolPatchUpdateRequest(rp v4.RoutingProtocolData, d *schema.ResourceData) (v4.ConnectionChangeOperation, error) {
	changeOps := v4.ConnectionChangeOperation{}
	existingBgpIpv4Status := rp.BgpIpv4.Enabled
	existingBgpIpv6Status := rp.BgpIpv6.Enabled
	updateBgpIpv4Status := d.Get("rp.BgpIpv4.Enabled")
	updateBgpIpv6Status := d.Get("rp.BgpIpv6.Enabled")

	log.Printf("existing BGP IPv4 Status: %t, existing BGP IPv6 Status: %t, Update BGP IPv4 Request: %t, Update BGP Ipv6 Request: %t",
		existingBgpIpv4Status, existingBgpIpv6Status, updateBgpIpv4Status, updateBgpIpv6Status)

	if existingBgpIpv4Status != updateBgpIpv4Status {
		changeOps = v4.ConnectionChangeOperation{Op: "replace", Path: "/bgpIpv4/enabled", Value: updateBgpIpv4Status}
	} else if existingBgpIpv6Status != updateBgpIpv6Status {
		changeOps = v4.ConnectionChangeOperation{Op: "replace", Path: "/bgpIpv6/enabled", Value: updateBgpIpv6Status}
	} else {
		return changeOps, fmt.Errorf("nothing to update for the routing protocol %s", rp.RoutingProtocolBgpData.Uuid)
	}
	return changeOps, nil
}

func getUpdateRequests(conn v4.Connection, d *schema.ResourceData) ([][]v4.ConnectionChangeOperation, error) {
	var changeOps [][]v4.ConnectionChangeOperation
	existingName := conn.Name
	existingBandwidth := int(conn.Bandwidth)
	updateNameVal := d.Get("name").(string)
	updateBandwidthVal := d.Get("bandwidth").(int)
	additionalInfo := d.Get("additional_info").([]interface{})

	awsSecrets, hasAWSSecrets := additionalInfoContainsAWSSecrets(additionalInfo)

	if existingName != updateNameVal {
		changeOps = append(changeOps, []v4.ConnectionChangeOperation{
			{
				Op:    "replace",
				Path:  "/name",
				Value: updateNameVal,
			},
		})
	}

	if existingBandwidth != updateBandwidthVal {
		changeOps = append(changeOps, []v4.ConnectionChangeOperation{
			{
				Op:    "replace",
				Path:  "/bandwidth",
				Value: updateBandwidthVal,
			},
		})
	}

	if *conn.Operation.ProviderStatus == v4.PENDING_APPROVAL_ProviderStatus && hasAWSSecrets {
		changeOps = append(changeOps, []v4.ConnectionChangeOperation{
			{
				Op:    "add",
				Path:  "",
				Value: map[string]interface{}{"additionalInfo": awsSecrets},
			},
		})
	}

	if len(changeOps) == 0 {
		return changeOps, fmt.Errorf("nothing to update for the connection %s", existingName)
	}

	return changeOps, nil
}<|MERGE_RESOLUTION|>--- conflicted
+++ resolved
@@ -204,64 +204,6 @@
 		il = v4.ModelInterface{Type_: tp, Uuid: ud, Id: int32(id)}
 	}
 	return il
-}
-
-<<<<<<< HEAD
-func accountToTerra(account *v4.SimplifiedAccount) *schema.Set {
-=======
-func accountToCloudRouter(accountList []interface{}) v4.SimplifiedAccount {
-	sa := v4.SimplifiedAccount{}
-	for _, ll := range accountList {
-		llMap := ll.(map[string]interface{})
-		ac := llMap["account_number"].(int)
-		sa = v4.SimplifiedAccount{AccountNumber: int64(ac)}
-	}
-	return sa
-}
-
-func packageToCloudRouter(packageList []interface{}) v4.CloudRouterPackageType {
-	p := v4.CloudRouterPackageType{}
-	for _, pl := range packageList {
-		plMap := pl.(map[string]interface{})
-		code := plMap["code"].(string)
-		p = v4.CloudRouterPackageType{Code: code}
-	}
-	return p
-}
-
-func accountCloudRouterToTerra(account *v4.SimplifiedAccount) *schema.Set {
->>>>>>> c4dfac83
-	if account == nil {
-		return nil
-	}
-	accounts := []*v4.SimplifiedAccount{account}
-	mappedAccounts := make([]interface{}, len(accounts))
-	for i, account := range accounts {
-		mappedAccounts[i] = map[string]interface{}{
-<<<<<<< HEAD
-			"account_number":           int(account.AccountNumber),
-			"account_name":             account.AccountName,
-			"org_id":                   int(account.OrgId),
-			"organization_name":        account.OrganizationName,
-			"global_org_id":            account.GlobalOrgId,
-			"global_organization_name": account.GlobalOrganizationName,
-			"global_cust_id":           account.GlobalCustId,
-		}
-	}
-	hashAccount := &schema.Resource{Schema: equinix_schema.AccountSch()}
-	accountSet := schema.NewSet(
-		schema.HashResource(hashAccount),
-=======
-			"account_number": int(account.AccountNumber),
-		}
-	}
-	accountSet := schema.NewSet(
-		schema.HashResource(createCloudRouterAccountRes),
->>>>>>> c4dfac83
-		mappedAccounts,
-	)
-
-	return accountSet
 }
 
 func operationToTerra(operation *v4.ConnectionOperation) *schema.Set {
