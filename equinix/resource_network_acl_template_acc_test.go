--- conflicted
+++ resolved
@@ -55,11 +55,7 @@
 		"resourceName":            "test",
 		"name":                    fmt.Sprintf("%s-%s", tstResourcePrefix, randString(6)),
 		"description":             randString(50),
-<<<<<<< HEAD
-		"inbound_rule_1_subnet":  "10.0.0.0/16",
-=======
 		"inbound_rule_1_subnet":   "10.0.0.0/16",
->>>>>>> a456489e
 		"inbound_rule_1_protocol": "TCP",
 		"inbound_rule_1_src_port": "any",
 		"inbound_rule_1_dst_port": "22-23",
