--- conflicted
+++ resolved
@@ -59,14 +59,9 @@
 			"equinix_ecx_l2_connection":          resourceECXL2Connection(),
 			"equinix_ecx_l2_connection_accepter": resourceECXL2ConnectionAccepter(),
 			"equinix_ecx_l2_serviceprofile":      resourceECXL2ServiceProfile(),
-<<<<<<< HEAD
-			"equinix_ne_device":                  resourceNeDevice(),
-			"equinix_ne_sshuser":                 resourceNeSSHUser(),
-			"equinix_ne_bgp":                     resourceNeBGP(),
-=======
 			"equinix_network_device":             resourceNetworkDevice(),
 			"equinix_network_ssh_user":           resourceNetworkSSHUser(),
->>>>>>> 20668c45
+			"equinix_ne_bgp":                     resourceNeBGP(),
 		},
 	}
 
