--- conflicted
+++ resolved
@@ -62,11 +62,8 @@
 			"equinix_network_device":             resourceNetworkDevice(),
 			"equinix_network_ssh_user":           resourceNetworkSSHUser(),
 			"equinix_network_bgp":                resourceNetworkBGP(),
-<<<<<<< HEAD
 			"equinix_network_ssh_key":            resourceNetworkSSHKey(),
-=======
 			"equinix_network_acl_template":       resourceNetworkACLTemplate(),
->>>>>>> ef38c5e9
 		},
 	}
 
