--- conflicted
+++ resolved
@@ -84,12 +84,8 @@
 			"equinix_ecx_l2_sellerprofiles":      dataSourceECXL2SellerProfiles(),
 			"equinix_fabric_routing_protocol":    dataSourceRoutingProtocol(),
 			"equinix_fabric_connection":          dataSourceFabricConnection(),
-<<<<<<< HEAD
 			"equinix_fabric_cloud_router":        dataSourceFabricCloudRouter(),
-=======
-			"equinix_fabric_cloud_router":        dataSourceCloudRouter(),
 			"equinix_fabric_network":             dataSourceFabricNetwork(),
->>>>>>> df3c52d9
 			"equinix_fabric_port":                dataSourceFabricPort(),
 			"equinix_fabric_ports":               dataSourceFabricGetPortsByName(),
 			"equinix_fabric_service_profile":     dataSourceFabricServiceProfileReadByUuid(),
@@ -124,12 +120,8 @@
 			"equinix_ecx_l2_connection":          resourceECXL2Connection(),
 			"equinix_ecx_l2_connection_accepter": resourceECXL2ConnectionAccepter(),
 			"equinix_ecx_l2_serviceprofile":      resourceECXL2ServiceProfile(),
-<<<<<<< HEAD
+			"equinix_fabric_network":             resourceFabricNetwork(),
 			"equinix_fabric_cloud_router":        resourceFabricCloudRouter(),
-=======
-			"equinix_fabric_cloud_router":        resourceCloudRouter(),
-			"equinix_fabric_network":             resourceFabricNetwork(),
->>>>>>> df3c52d9
 			"equinix_fabric_connection":          resourceFabricConnection(),
 			"equinix_fabric_routing_protocol":    resourceFabricRoutingProtocol(),
 			"equinix_fabric_service_profile":     resourceFabricServiceProfile(),
