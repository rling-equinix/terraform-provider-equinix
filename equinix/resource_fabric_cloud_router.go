package equinix

import (
	"context"
	"fmt"
	"github.com/hashicorp/terraform-plugin-sdk/v2/helper/schema"
	"github.com/hashicorp/terraform-plugin-sdk/v2/helper/validation"
	"log"
	"strings"
	"time"

	equinix_errors "github.com/equinix/terraform-provider-equinix/internal/errors"
	equinix_fabric_schema "github.com/equinix/terraform-provider-equinix/internal/fabric/schema"
	equinix_schema "github.com/equinix/terraform-provider-equinix/internal/schema"

	"github.com/equinix/terraform-provider-equinix/internal/config"

	v4 "github.com/equinix-labs/fabric-go/fabric/v4"
	"github.com/hashicorp/terraform-plugin-sdk/v2/diag"
	"github.com/hashicorp/terraform-plugin-sdk/v2/helper/resource"
)

func resourcesFabricCloudRouterPackageSch() map[string]*schema.Schema {
	return map[string]*schema.Schema{
		"code": {
			Type:        schema.TypeString,
			Required:    true,
			Description: "Fabric Cloud Router package code",
		},
	}
}

func resourcesFabricCloudRouterResourceSchema() map[string]*schema.Schema {
	return map[string]*schema.Schema{
		"uuid": {
			Type:        schema.TypeString,
			Optional:    true,
			Computed:    true,
			Description: "Equinix-assigned Fabric Cloud Router identifier",
		},
		"href": {
			Type:        schema.TypeString,
			Optional:    true,
			Computed:    true,
			Description: "Fabric Cloud Router URI information",
		},
		"name": {
			Type:        schema.TypeString,
			Required:    true,
			Description: "Fabric Cloud Router name. An alpha-numeric 24 characters string which can include only hyphens and underscores",
		},
		"description": {
			Type:        schema.TypeString,
			Optional:    true,
			Description: "Customer-provided Fabric Cloud Router description",
		},
		"state": {
			Type:        schema.TypeString,
			Computed:    true,
			Description: "Fabric Cloud Router overall state",
		},
		"equinix_asn": {
			Type:        schema.TypeInt,
			Computed:    true,
			Description: "Equinix ASN",
		},
		"package": {
			Type:        schema.TypeSet,
			Required:    true,
			Description: "Fabric Cloud Router Package Type",
			MaxItems:    1,
			Elem: &schema.Resource{
				Schema: resourcesFabricCloudRouterPackageSch(),
			},
		},
		"change_log": {
			Type:        schema.TypeSet,
			Computed:    true,
			Description: "Captures Fabric Cloud Router lifecycle change information",
			Elem: &schema.Resource{
				Schema: createChangeLogSch(),
			},
		},
		"type": {
			Type:         schema.TypeString,
			Required:     true,
			ValidateFunc: validation.StringInSlice([]string{"XF_ROUTER"}, true),
			Description:  "Defines the FCR type like XF_ROUTER",
		},
		"location": {
			Type:        schema.TypeSet,
			Required:    true,
			Description: "Fabric Cloud Router location",
			MaxItems:    1,
			Elem: &schema.Resource{
				Schema: createLocationSch(),
			},
		},
		"project": {
			Type:        schema.TypeSet,
			Required:    true,
			Description: "Fabric Cloud Router project",
			MaxItems:    1,
			Elem: &schema.Resource{
				Schema: createGatewayProjectSch(),
			},
		},
		"account": {
			Type:        schema.TypeSet,
			Required:    true,
			Description: "Customer account information that is associated with this Fabric Cloud Router",
			MaxItems:    1,
			Elem: &schema.Resource{
				Schema: createAccountSch(),
			},
		},
		"order": {
			Type:        schema.TypeSet,
			Required:    true,
			Description: "Order information related to this Fabric Cloud Router",
			MaxItems:    1,
			Elem: &schema.Resource{
				Schema: createOrderSch(),
			},
		},
		"notifications": {
			Type:        schema.TypeList,
			Required:    true,
			Description: "Preferences for notifications on Fabric Cloud Router configuration or status changes",
			Elem: &schema.Resource{
				Schema: createNotificationSch(),
			},
		},
		"bgp_ipv4_routes_count": {
			Type:        schema.TypeInt,
			Computed:    true,
			Description: "Access point used and maximum number of IPv4 BGP routes",
		},
		"bgp_ipv6_routes_count": {
			Type:        schema.TypeInt,
			Computed:    true,
			Description: "Access point used and maximum number of IPv6 BGP routes",
		},
		"distinct_ipv4_prefixes_count": {
			Type:        schema.TypeInt,
			Computed:    true,
			Description: "Number of distinct ipv4 routes",
		},
		"distinct_ipv6_prefixes_count": {
			Type:        schema.TypeInt,
			Computed:    true,
			Description: "Number of distinct ipv6 routes",
		},
		"connections_count": {
			Type:        schema.TypeInt,
			Computed:    true,
			Description: "Number of connections associated with this Access point",
		},
	}
}

func resourceCloudRouter() *schema.Resource {
	return &schema.Resource{
		Timeouts: &schema.ResourceTimeout{
			Create: schema.DefaultTimeout(6 * time.Minute),
			Update: schema.DefaultTimeout(10 * time.Minute),
			Delete: schema.DefaultTimeout(6 * time.Minute),
			Read:   schema.DefaultTimeout(6 * time.Minute),
		},
		ReadContext:   resourceCloudRouterRead,
		CreateContext: resourceCloudRouterCreate,
		UpdateContext: resourceCloudRouterUpdate,
		DeleteContext: resourceCloudRouterDelete,
		Importer: &schema.ResourceImporter{
			StateContext: schema.ImportStatePassthroughContext,
		},
		Schema: resourcesFabricCloudRouterResourceSchema(),

		Description: "Fabric V4 API compatible resource allows creation and management of Equinix Fabric Cloud Router",
	}
}

func accountCloudRouterTerraToGo(accountList []interface{}) v4.SimplifiedAccount {
	sa := v4.SimplifiedAccount{}
	for _, ll := range accountList {
		llMap := ll.(map[string]interface{})
		ac := llMap["account_number"].(int)
		sa = v4.SimplifiedAccount{AccountNumber: int64(ac)}
	}
	return sa
}
func locationCloudRouterTerraToGo(locationList []interface{}) v4.SimplifiedLocationWithoutIbx {
	sl := v4.SimplifiedLocationWithoutIbx{}
	for _, ll := range locationList {
		llMap := ll.(map[string]interface{})
		mc := llMap["metro_code"].(string)
		sl = v4.SimplifiedLocationWithoutIbx{MetroCode: mc}
	}
	return sl
}
func packageCloudRouterTerraToGo(packageList []interface{}) v4.CloudRouterPackageType {
	p := v4.CloudRouterPackageType{}
	for _, pl := range packageList {
		plMap := pl.(map[string]interface{})
		code := plMap["code"].(string)
		p = v4.CloudRouterPackageType{Code: code}
	}
	return p
}
func projectCloudRouterTerraToGo(projectRequest []interface{}) v4.Project {
	if projectRequest == nil {
		return v4.Project{}
	}
	mappedPr := v4.Project{}
	for _, pr := range projectRequest {
		prMap := pr.(map[string]interface{})
		projectId := prMap["project_id"].(string)
		mappedPr = v4.Project{ProjectId: projectId}
	}
	return mappedPr
}
func resourceCloudRouterCreate(ctx context.Context, d *schema.ResourceData, meta interface{}) diag.Diagnostics {
	client := meta.(*config.Config).FabricClient
	ctx = context.WithValue(ctx, v4.ContextAccessToken, meta.(*config.Config).FabricAuthToken)
	schemaNotifications := d.Get("notifications").([]interface{})
	notifications := equinix_fabric_schema.NotificationsToFabric(schemaNotifications)
	schemaAccount := d.Get("account").(*schema.Set).List()
	account := accountCloudRouterTerraToGo(schemaAccount)
	schemaLocation := d.Get("location").(*schema.Set).List()
<<<<<<< HEAD
	location := locationCloudRouterTerraToGo(schemaLocation)
	project := v4.Project{}
	schemaProject := d.Get("project").(*schema.Set).List()
	if len(schemaProject) != 0 {
		project = projectCloudRouterTerraToGo(schemaProject)
=======
	location := equinix_fabric_schema.LocationWithoutIBXToFabric(schemaLocation)
	project := v4.Project{}
	schemaProject := d.Get("project").(*schema.Set).List()
	if len(schemaProject) != 0 {
		project = equinix_fabric_schema.ProjectToFabric(schemaProject)
>>>>>>> 4d809502
	}
	schemaPackage := d.Get("package").(*schema.Set).List()
	packages := packageCloudRouterTerraToGo(schemaPackage)

	createRequest := v4.CloudRouterPostRequest{
		Name:          d.Get("name").(string),
		Type_:         d.Get("type").(string),
		Location:      &location,
		Notifications: notifications,
		Package_:      &packages,
		Account:       &account,
		Project:       &project,
	}

	if v, ok := d.GetOk("order"); ok {
		order := equinix_fabric_schema.OrderToFabric(v.(*schema.Set).List())
		createRequest.Order = &order
	}

	fcr, _, err := client.CloudRoutersApi.CreateCloudRouter(ctx, createRequest)
	if err != nil {
		return diag.FromErr(equinix_errors.FormatFabricError(err))
	}
	d.SetId(fcr.Uuid)

	if _, err = waitUntilCloudRouterIsProvisioned(d.Id(), meta, ctx); err != nil {
		return diag.Errorf("error waiting for Cloud Router (%s) to be created: %s", d.Id(), err)
	}

	return resourceCloudRouterRead(ctx, d, meta)
}

func resourceCloudRouterRead(ctx context.Context, d *schema.ResourceData, meta interface{}) diag.Diagnostics {
	client := meta.(*config.Config).FabricClient
	ctx = context.WithValue(ctx, v4.ContextAccessToken, meta.(*config.Config).FabricAuthToken)
	CloudRouter, _, err := client.CloudRoutersApi.GetCloudRouterByUuid(ctx, d.Id())
	if err != nil {
		log.Printf("[WARN] Fabric Cloud Router %s not found , error %s", d.Id(), err)
		if !strings.Contains(err.Error(), "500") {
			d.SetId("")
		}
		return diag.FromErr(equinix_errors.FormatFabricError(err))
	}
	d.SetId(CloudRouter.Uuid)
	return setCloudRouterMap(d, CloudRouter)
}

func packageCloudRouterGoToTerra(packageType *v4.CloudRouterPackageType) *schema.Set {
	packageTypes := []*v4.CloudRouterPackageType{packageType}
	mappedPackages := make([]interface{}, len(packageTypes))
	for i, packageType := range packageTypes {
		mappedPackages[i] = map[string]interface{}{
			"code": packageType.Code,
		}
	}
	packageSet := schema.NewSet(
		schema.HashResource(&schema.Resource{Schema: resourcesFabricCloudRouterPackageSch()}),
		mappedPackages,
	)
	return packageSet
}

func setCloudRouterMap(d *schema.ResourceData, fcr v4.CloudRouter) diag.Diagnostics {
	diags := diag.Diagnostics{}
	err := equinix_schema.SetMap(d, map[string]interface{}{
<<<<<<< HEAD
		"name":                         fcr.Name,
		"href":                         fcr.Href,
		"type":                         fcr.Type_,
		"state":                        fcr.State,
		"package":                      packageCloudRouterGoToTerra(fcr.Package_),
		"location":                     locationCloudRouterToTerra(fcr.Location),
		"change_log":                   changeLogToTerra(fcr.ChangeLog),
		"account":                      accountCloudRouterToTerra(fcr.Account),
		"notifications":                notificationToTerra(fcr.Notifications),
		"project":                      projectToTerra(fcr.Project),
		"equinix_asn":                  fcr.EquinixAsn,
		"bgp_ipv4_routes_count":        fcr.BgpIpv4RoutesCount,
		"bgp_ipv6_routes_count":        fcr.BgpIpv6RoutesCount,
		"distinct_ipv4_prefixes_count": fcr.DistinctIpv4PrefixesCount,
		"distinct_ipv6_prefixes_count": fcr.DistinctIpv6PrefixesCount,
		"connections_count":            fcr.ConnectionsCount,
		"order":                        equinix_schema.OrderGoToTerra(fcr.Order),
=======
		"name":                  fcr.Name,
		"href":                  fcr.Href,
		"type":                  fcr.Type_,
		"state":                 fcr.State,
		"package":               cloudRouterPackageToTerra(fcr.Package_),
		"location":              equinix_fabric_schema.LocationWithoutIBXToTerra(fcr.Location),
		"change_log":            equinix_fabric_schema.ChangeLogToTerra(fcr.ChangeLog),
		"account":               accountCloudRouterToTerra(fcr.Account),
		"notifications":         equinix_fabric_schema.NotificationsToTerra(fcr.Notifications),
		"project":               equinix_fabric_schema.ProjectToTerra(fcr.Project),
		"equinix_asn":           fcr.EquinixAsn,
		"bgp_ipv4_routes_count": fcr.BgpIpv4RoutesCount,
		"bgp_ipv6_routes_count": fcr.BgpIpv6RoutesCount,
		"connections_count":     fcr.ConnectionsCount,
		"order":                 equinix_fabric_schema.OrderToTerra(fcr.Order),
>>>>>>> 4d809502
	})
	if err != nil {
		return diag.FromErr(err)
	}
	return diags
}
func getCloudRouterUpdateRequest(conn v4.CloudRouter, d *schema.ResourceData) (v4.CloudRouterChangeOperation, error) {
	changeOps := v4.CloudRouterChangeOperation{}
	existingName := conn.Name
	existingPackage := conn.Package_.Code
	updateNameVal := d.Get("name")
	updatePackageVal := d.Get("conn.Package_.Code")

	log.Printf("existing name %s, existing Package %s, Update Name Request %s, Update Package Request %s ",
		existingName, existingPackage, updateNameVal, updatePackageVal)

	if existingName != updateNameVal {
		changeOps = v4.CloudRouterChangeOperation{Op: "replace", Path: "/name", Value: &updateNameVal}
	} else if existingPackage != updatePackageVal {
		changeOps = v4.CloudRouterChangeOperation{Op: "replace", Path: "/package", Value: &updatePackageVal}
	} else {
		return changeOps, fmt.Errorf("nothing to update for the connection %s", existingName)
	}
	return changeOps, nil
}

func resourceCloudRouterUpdate(ctx context.Context, d *schema.ResourceData, meta interface{}) diag.Diagnostics {
	client := meta.(*config.Config).FabricClient
	ctx = context.WithValue(ctx, v4.ContextAccessToken, meta.(*config.Config).FabricAuthToken)
	dbConn, err := waitUntilCloudRouterIsProvisioned(d.Id(), meta, ctx)
	if err != nil {
		if !strings.Contains(err.Error(), "500") {
			d.SetId("")
		}
		return diag.Errorf("either timed out or errored out while fetching Fabric Cloud Router for uuid %s and error %v", d.Id(), err)
	}
	// TO-DO
	update, err := getCloudRouterUpdateRequest(dbConn, d)
	if err != nil {
		return diag.FromErr(err)
	}
	updates := []v4.CloudRouterChangeOperation{update}
	_, _, err = client.CloudRoutersApi.UpdateCloudRouterByUuid(ctx, updates, d.Id())
	if err != nil {
		return diag.FromErr(equinix_errors.FormatFabricError(err))
	}
	updateFg := v4.CloudRouter{}
	updateFg, err = waitForCloudRouterUpdateCompletion(d.Id(), meta, ctx)

	if err != nil {
		if !strings.Contains(err.Error(), "500") {
			d.SetId("")
		}
		return diag.FromErr(fmt.Errorf("errored while waiting for successful Fabric Cloud Router update, error %v", err))
	}

	d.SetId(updateFg.Uuid)
	return setCloudRouterMap(d, updateFg)
}

func waitForCloudRouterUpdateCompletion(uuid string, meta interface{}, ctx context.Context) (v4.CloudRouter, error) {
	log.Printf("Waiting for Cloud Router update to complete, uuid %s", uuid)
	stateConf := &retry.StateChangeConf{
		Target: []string{string(v4.PROVISIONED_CloudRouterAccessPointState)},
		Refresh: func() (interface{}, string, error) {
			client := meta.(*config.Config).FabricClient
			dbConn, _, err := client.CloudRoutersApi.GetCloudRouterByUuid(ctx, uuid)
			if err != nil {
				return "", "", equinix_errors.FormatFabricError(err)
			}
			return dbConn, string(*dbConn.State), nil
		},
		Timeout:    2 * time.Minute,
		Delay:      30 * time.Second,
		MinTimeout: 30 * time.Second,
	}

	inter, err := stateConf.WaitForStateContext(ctx)
	dbConn := v4.CloudRouter{}

	if err == nil {
		dbConn = inter.(v4.CloudRouter)
	}
	return dbConn, err
}

func waitUntilCloudRouterIsProvisioned(uuid string, meta interface{}, ctx context.Context) (v4.CloudRouter, error) {
	log.Printf("Waiting for Cloud Router to be provisioned, uuid %s", uuid)
	stateConf := &retry.StateChangeConf{
		Pending: []string{
			string(v4.PROVISIONING_CloudRouterAccessPointState),
		},
		Target: []string{
			string(v4.PROVISIONED_CloudRouterAccessPointState),
		},
		Refresh: func() (interface{}, string, error) {
			client := meta.(*config.Config).FabricClient
			dbConn, _, err := client.CloudRoutersApi.GetCloudRouterByUuid(ctx, uuid)
			if err != nil {
				return "", "", equinix_errors.FormatFabricError(err)
			}
			return dbConn, string(*dbConn.State), nil
		},
		Timeout:    5 * time.Minute,
		Delay:      30 * time.Second,
		MinTimeout: 30 * time.Second,
	}

	inter, err := stateConf.WaitForStateContext(ctx)
	dbConn := v4.CloudRouter{}

	if err == nil {
		dbConn = inter.(v4.CloudRouter)
	}
	return dbConn, err
}

func resourceCloudRouterDelete(ctx context.Context, d *schema.ResourceData, meta interface{}) diag.Diagnostics {
	diags := diag.Diagnostics{}
	client := meta.(*config.Config).FabricClient
	ctx = context.WithValue(ctx, v4.ContextAccessToken, meta.(*config.Config).FabricAuthToken)
	_, err := client.CloudRoutersApi.DeleteCloudRouterByUuid(ctx, d.Id())
	if err != nil {
		errors, ok := err.(v4.GenericSwaggerError).Model().([]v4.ModelError)
		if ok {
			// EQ-3040055 = There is an existing update in REQUESTED state
			if equinix_errors.HasModelErrorCode(errors, "EQ-3040055") {
				return diags
			}
		}
		return diag.FromErr(equinix_errors.FormatFabricError(err))
	}

	err = WaitUntilCloudRouterDeprovisioned(d.Id(), meta, ctx)
	if err != nil {
		return diag.FromErr(fmt.Errorf("API call failed while waiting for resource deletion. Error %v", err))
	}
	return diags
}

func WaitUntilCloudRouterDeprovisioned(uuid string, meta interface{}, ctx context.Context) error {
	log.Printf("Waiting for Fabric Cloud Router to be deprovisioned, uuid %s", uuid)
	stateConf := &retry.StateChangeConf{
		Pending: []string{
			string(v4.DEPROVISIONING_CloudRouterAccessPointState),
		},
		Target: []string{
			string(v4.DEPROVISIONED_CloudRouterAccessPointState),
		},
		Refresh: func() (interface{}, string, error) {
			client := meta.(*config.Config).FabricClient
			dbConn, _, err := client.CloudRoutersApi.GetCloudRouterByUuid(ctx, uuid)
			if err != nil {
				return "", "", equinix_errors.FormatFabricError(err)
			}
			return dbConn, string(*dbConn.State), nil
		},
		Timeout:    5 * time.Minute,
		Delay:      30 * time.Second,
		MinTimeout: 30 * time.Second,
	}

	_, err := stateConf.WaitForStateContext(ctx)
	return err
}<|MERGE_RESOLUTION|>--- conflicted
+++ resolved
@@ -227,19 +227,11 @@
 	schemaAccount := d.Get("account").(*schema.Set).List()
 	account := accountCloudRouterTerraToGo(schemaAccount)
 	schemaLocation := d.Get("location").(*schema.Set).List()
-<<<<<<< HEAD
 	location := locationCloudRouterTerraToGo(schemaLocation)
 	project := v4.Project{}
 	schemaProject := d.Get("project").(*schema.Set).List()
 	if len(schemaProject) != 0 {
 		project = projectCloudRouterTerraToGo(schemaProject)
-=======
-	location := equinix_fabric_schema.LocationWithoutIBXToFabric(schemaLocation)
-	project := v4.Project{}
-	schemaProject := d.Get("project").(*schema.Set).List()
-	if len(schemaProject) != 0 {
-		project = equinix_fabric_schema.ProjectToFabric(schemaProject)
->>>>>>> 4d809502
 	}
 	schemaPackage := d.Get("package").(*schema.Set).List()
 	packages := packageCloudRouterTerraToGo(schemaPackage)
@@ -287,25 +279,9 @@
 	return setCloudRouterMap(d, CloudRouter)
 }
 
-func packageCloudRouterGoToTerra(packageType *v4.CloudRouterPackageType) *schema.Set {
-	packageTypes := []*v4.CloudRouterPackageType{packageType}
-	mappedPackages := make([]interface{}, len(packageTypes))
-	for i, packageType := range packageTypes {
-		mappedPackages[i] = map[string]interface{}{
-			"code": packageType.Code,
-		}
-	}
-	packageSet := schema.NewSet(
-		schema.HashResource(&schema.Resource{Schema: resourcesFabricCloudRouterPackageSch()}),
-		mappedPackages,
-	)
-	return packageSet
-}
-
 func setCloudRouterMap(d *schema.ResourceData, fcr v4.CloudRouter) diag.Diagnostics {
 	diags := diag.Diagnostics{}
 	err := equinix_schema.SetMap(d, map[string]interface{}{
-<<<<<<< HEAD
 		"name":                         fcr.Name,
 		"href":                         fcr.Href,
 		"type":                         fcr.Type_,
@@ -323,23 +299,6 @@
 		"distinct_ipv6_prefixes_count": fcr.DistinctIpv6PrefixesCount,
 		"connections_count":            fcr.ConnectionsCount,
 		"order":                        equinix_schema.OrderGoToTerra(fcr.Order),
-=======
-		"name":                  fcr.Name,
-		"href":                  fcr.Href,
-		"type":                  fcr.Type_,
-		"state":                 fcr.State,
-		"package":               cloudRouterPackageToTerra(fcr.Package_),
-		"location":              equinix_fabric_schema.LocationWithoutIBXToTerra(fcr.Location),
-		"change_log":            equinix_fabric_schema.ChangeLogToTerra(fcr.ChangeLog),
-		"account":               accountCloudRouterToTerra(fcr.Account),
-		"notifications":         equinix_fabric_schema.NotificationsToTerra(fcr.Notifications),
-		"project":               equinix_fabric_schema.ProjectToTerra(fcr.Project),
-		"equinix_asn":           fcr.EquinixAsn,
-		"bgp_ipv4_routes_count": fcr.BgpIpv4RoutesCount,
-		"bgp_ipv6_routes_count": fcr.BgpIpv6RoutesCount,
-		"connections_count":     fcr.ConnectionsCount,
-		"order":                 equinix_fabric_schema.OrderToTerra(fcr.Order),
->>>>>>> 4d809502
 	})
 	if err != nil {
 		return diag.FromErr(err)
